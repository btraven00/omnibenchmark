--- conflicted
+++ resolved
@@ -9,142 +9,11 @@
 </p>
 
 
-<<<<<<< HEAD
-The entrypoint for module contributor to omnibenchmark. It contains a cli and multiple utility functions to support
-module development via requirements checks, validation and container handling.
-=======
 The entrypoint to omnibenchmark. It contains a cli and multiple utility functions to support module development via requirements checks, validation and container handling. 
 
-# How to run
+# How to install
 
-## install python
-
-```
-mkdir -p ~/soft/python
-cd $_
-wget https://www.python.org/ftp/python/3.12.3/Python-3.12.3.tgz
-tar xzvf Python-3.12.3.tgz
-cd Python-3.12.3
-./configure --enable-optimizations
-make -j 8
-sudo make altinstall # to /usr/local/bin/python3.12
-
-```
-
-## pip
-
-```
-mkdir -p ~/virtenvs
-/usr/local/bin/python3.12 -m venv ~/virtenvs/omni
-
-source ~/virtenvs/omni/bin/activate
-#pip install https://github.com/omnibenchmark/omni-py/archive/sw_imallona.zip
-pip install https://github.com/omnibenchmark/omni-py/archive/main.zip
-```
-
-## Installing poetry too
-
-Create a virtualenv and install poetry, with a compilled (altinstall) python3.12
-
-
-```
-mkdir -p ~/virtenvs
-/usr/local/bin/python3.12 -m venv ~/virtenvs/poetry
-source ~/virtenvs/poetry/bin/activate
-curl -sSL https://install.python-poetry.org | python3 -
-poetry --version
-```
-
-Clone the repo
-
-```
-mkdir -p ~/src
-cd ~/src
-git clone git@github.com:omnibenchmark/omni-py.git
-```
-
-```
-cd ~/src/omni-py
-poetry shell
-poetry install
-ob --help
-deactivate
-```
-
-## Directly
-
-Clone the repo
-
-```
-mkdir -p ~/src
-cd ~/src
-git clone git@github.com:omnibenchmark/omni-py.git
-```
-
-Install
-
-```
-pip install omni-py
-```
-
-To develop
-
-```
-pip install poetry
-poetry shell
-ob --help
-ob fetch --help
-```
-
-## Once installed
-
-```
-source ~/virtenvs/poetry/bin/activate 
-poetry shell
-```
-
-<!-- ## No-poetry, no-environ -->
-
-<!-- Largely as in https://stackoverflow.com/questions/71769359/how-to-use-python-poetry-to-install-package-to-a-virtualenv-in-a-standalone-fash -->
-
-<!-- ``` -->
-<!-- su - $(whoami) # start clean -->
-<!-- echo $PATH -->
-
-<!-- cd ~/src/omni-py -->
-
-<!-- ## export to a requirements.txt; assume `poetry` is available from somewhere -->
-<!-- poetry export --without-hashes -f requirements.txt -o /tmp/requirements.txt -->
-
-<!-- # create a new venv -->
-<!-- mkdir -p ~/virtenvs && cd ~/virtenvs -->
-<!-- /usr/local/bin/python3.12 -m venv omni && . omni/bin/activate -->
-
-<!-- # then install the dependencies -->
-<!-- pip install --no-cache-dir --no-deps -r /tmp/requirements.txt -->
-<!-- pip install setuptools # https://stackoverflow.com/a/76691103 -->
-<!-- pip install poetry     # so poetry is installed in an env NOT handled by poetry -->
-
-<!-- # install cli -->
-<!-- cd ~/src/omni-py -->
-<!-- pip install . -->
-
-<!-- eb --help -->
-<!-- snakemake --version -->
-<!-- poetry --version -->
-<!-- ``` -->
-
-# How to get the conda and mamba dependencies (particularly for testing)
-
-```
-## assuming the repo is at ~/src/omni-py
-mamba env create -n "test" -f ~/src/omni-py/test-environment.yml
-conda activate test
-cd ~/src/omni-py
-pip install .
-```
-
-# How tu contribute
-
-Lorem ipsum
->>>>>>> 029646c1
+1. Install micromamba, mamba or conda, activate
+2. Create an environment
+3. Install using the `test-environment.yml` - includes snakemake and omnibenchmark
+4. Install easybuild, lua, lmod, apptainer, bootstrap