"""cli commands related to benchmark/module execution and start"""

import os
import sys
from itertools import chain
from pathlib import Path

import click


@click.group(name="run")
@click.pass_context
def run(ctx):
    ctx.ensure_object(dict)


@run.command(name="benchmark")
@click.pass_context
@click.option(
    "-b",
    "--benchmark",
    help="Path to benchmark yaml file or benchmark id.",
    required=True,
    envvar="OB_BENCHMARK",
    type=click.Path(exists=True),
)
@click.option(
    "-p",
    "--threads",
    help="The parallelism level for the workflow scheduler.",
    type=int,
    default=1,
)
@click.option(
    "-u",
    "--update",
    help="Force re-run execution for all modules and stages.",
    is_flag=True,
    default=False,
)
@click.option("-d", "--dry", help="Dry run.", is_flag=True, default=False)
@click.option(
    "-l",
    "--local",
    help="Execute and store results locally. Default False.",
    is_flag=True,
    default=False,
)
def run_benchmark(ctx, benchmark, threads, update, dry, local):
    """Run a benchmark as specified in the yaml."""
    ctx.ensure_object(dict)
    from omni.benchmark import Benchmark
    from omni.io.utils import remote_storage_snakemake_args
    from omni.workflow.snakemake import SnakemakeEngine
    from omni.workflow.workflow import WorkflowEngine

    # Validate benchmark YAML
    benchmark = validate_benchmark(benchmark)
    workflow: WorkflowEngine = SnakemakeEngine()

    # Confirm workflow re-run
    if update and not dry:
        update_prompt = click.confirm(
            "Are you sure you want to re-run the entire workflow?", abort=True
        )
        if not update_prompt:
            raise click.Abort()

    # Construct storage options
    if not local:
        storage_options = remote_storage_snakemake_args(benchmark)
    else:
        storage_options = {}

    # Retrieve software backend
    software_backend = benchmark.get_benchmark_software_backend()

    # Controlling resource allocation with Snakemake is tricky
    # -c only controls the number of parallelism for the Snakemake scheduler
    # bioinfo methods are not designed with limited resources in mind (most)
    # Future: Create yaml for communicating resources for individual methods
    click.echo("Running benchmark...")
    success = workflow.run_workflow(
        benchmark,
        cores=threads,
        update=update,
        dryrun=dry,
        backend=software_backend,
        **storage_options,
    )

    if success:
        click.echo("Benchmark run has finished successfully.")
    else:
        click.echo("Benchmark run has failed.", err=True)

    # raise click.Exit(code=0 if success else 1)


@run.command(name="module")
@click.pass_context
@click.option(
    "-b",
    "--benchmark",
    help="Path to benchmark yaml file or benchmark id.",
    required=True,
    envvar="OB_BENCHMARK",
    type=click.Path(exists=True),
)
@click.option("-m", "--module", help="Module id to execute", type=str, required=True)
@click.option(
    "-i",
    "--input_dir",
    help="Path to the folder with the appropriate input files.",
    type=click.Path(exists=True, writable=True),
    default=None,
)
@click.option("-d", "--dry", help="Dry run.", is_flag=True, default=False)
@click.option(
    "-u",
    "--update",
    help="Force re-run execution for all modules and stages.",
    is_flag=True,
    default=False,
)
def run_module(ctx, benchmark, module, input_dir, dry, update):
    """
    Run a specific module on inputs present at a given folder.
    """
    example = False
    all = False
    behaviours = {"input": input_dir, "example": None, "all": None}

    non_none_behaviours = {
        key: value for key, value in behaviours.items() if value is not None
    }
    if len(non_none_behaviours) == 0:
        click.echo(
            "Error: At least one option must be specified. Use '--input_dir', '--example', or '--all'.",
            err=True,
        )
        sys.exit(1)  # raise click.Exit(code=1)

    elif len(non_none_behaviours) >= 2:
        click.echo(
            "Error: Only one of '--input_dir', '--example', or '--all' should be set. Please choose only one option.",
            err=True,
        )
        sys.exit(1)  # raise click.Exit(code=1)
    else:
        # Construct a message specifying which option is set
        behaviour = list(non_none_behaviours)[0]

        if behaviour == "example" or behaviour == "all":
            if behaviour == "example":
                click.echo("Running module on a predefined remote example dataset.")
            if behaviour == "all":
                click.echo("Running module on all available remote datasets.")

            # TODO Check how snakemake storage decorators work, do we have caching locally or just remote?
            # TODO Implement remote execution using remote url from benchmark definition
            click.echo(
                "Error: Remote execution is not supported yet. Workflows can only be run in local mode.",
                err=True,
            )
            sys.exit(1)  # raise click.Exit(code=1)
        else:
<<<<<<< HEAD
            typer.echo(f"Running module on a dataset provided in a custom directory.")

            # Validate benchmark YAML
            benchmark = validate_benchmark(benchmark)

            # Confirm workflow re-run
            if update and not dry:
                update_prompt = typer.confirm(
                    "Are you sure you want to re-run the entire workflow?", abort=True
                )
                if not update_prompt:
                    raise typer.Abort()
=======
            click.echo(f"Running module on a dataset provided in a custom directory.")
            benchmark = validate_benchmark(benchmark)

            # if update and not dry:
            #     update_prompt = click.confirm(
            #         "Are you sure you want to re-run the entire workflow?", abort=True
            #     )
            #     if not update_prompt:
            #         raise click.Abort()
>>>>>>> 3fbaf497

            # Retrieve software backend
            software_backend = benchmark.get_benchmark_software_backend()

            benchmark_nodes = benchmark.get_nodes_by_module_id(module_id=module)
            if len(benchmark_nodes) > 0:
                click.echo(
                    f"Found {len(benchmark_nodes)} workflow nodes for module {module}."
                )
                click.echo("Running module benchmark...")

                # Check if input path exists and is a directory
                if os.path.exists(input_dir) and os.path.isdir(input_dir):
                    benchmark_datasets = benchmark.get_benchmark_datasets()

                    # Check available files in input to figure out what dataset are we processing
                    # if we're given the initial dataset module to process, then we know
                    if module in benchmark_datasets:
                        dataset = module

                    # else we try to figure the dataset based on the files present in the input directory
                    else:
                        files = os.listdir(input_dir)
                        base_names = [file.split(".")[0] for file in files]
                        dataset = next(
                            (d for d in benchmark_datasets if d in base_names), None
                        )

                    if dataset is not None:
                        # Check if input directory contains all necessary input files
                        required_inputs = list(
                            map(lambda node: node.get_inputs(), benchmark_nodes)
                        )
                        required_inputs = list(chain.from_iterable(required_inputs))
                        required_input_files = list(
                            set([os.path.basename(path) for path in required_inputs])
                        )
                        required_input_files = [
                            file.format(dataset=dataset)
                            for file in required_input_files
                        ]

                        input_files = os.listdir(input_dir)
                        missing_files = [
                            file
                            for file in required_input_files
                            if file not in input_files
                        ]

                        if len(missing_files) == 0:
                            from omni.workflow.snakemake import SnakemakeEngine
                            from omni.workflow.workflow import WorkflowEngine

                            workflow: WorkflowEngine = SnakemakeEngine()
                            for benchmark_node in benchmark_nodes:
                                # When running a single module, it doesn't have sense to make parallelism level (cores) configurable
                                success = workflow.run_node_workflow(
                                    node=benchmark_node,
                                    input_dir=Path(input_dir),
                                    dataset=dataset,
                                    cores=1,
                                    update=update,
                                    dryrun=dry,
                                    backend=software_backend,
                                )

                                if success:
                                    click.echo(
                                        "Module run has finished successfully.",
                                    )
                                else:
                                    click.echo(
                                        "Module run has failed.",
                                        err=True,
                                    )

                                sys.exit(
                                    0 if success else 1
                                )  # raise click.Exit(code=0 if success else 1)

                        else:
                            click.echo(
                                f"Error: The following required input files are missing from the input directory: {missing_files}.",
                                err=True,
                            )

                            sys.exit(1)  # raise click.Exit(code=1)

                    else:
                        click.echo(
                            f"Error: Could not infer the appropriate dataset to run the node workflow on based on the files available in `{input_dir}`. None of the available datasets {benchmark_datasets} match the base names of the files.",
                            err=True,
                        )

                        sys.exit(1)  # raise click.Exit(code=1)
                else:
                    click.echo(
                        f"Error: Input directory does not exist or is not a valid directory: `{input_dir}`",
                        err=True,
                    )

                    sys.exit(1)  # raise click.Exit(code=1)

            else:
                click.echo(
                    f"Error: Could not find module with id `{module}` in benchmark definition",
                    err=True,
                )
                sys.exit(1)  # raise click.Exit(code=1)


@run.command(no_args_is_help=True, name="validate")
@click.pass_context
@click.option(
    "-b",
    "--benchmark",
    help="Path to benchmark yaml file or benchmark id.",
    envvar="OB_BENCHMARK",
    type=click.Path(exists=True),
)
def validate_yaml(ctx, benchmark):
    """Validate a benchmark yaml."""
    click.echo("Validating a benchmark yaml.")
    benchmark = validate_benchmark(benchmark)


@cli.command("validate")
def validate_yaml(
    benchmark: Annotated[
        str,
        typer.Option(
            "--benchmark",
            "-b",
            help="Path to benchmark yaml file or benchmark id.",
        ),
    ],
):
    """Validate a benchmark yaml."""
    typer.echo("Validating a benchmark yaml.")
    _ = validate_benchmark(benchmark)

    typer.echo(
        "Benchmark yaml has been successfully validated.",
        color=typer.colors.GREEN,
    )
    raise typer.Exit(code=0)


## to validate the YAML
def validate_benchmark(benchmark_file: str):
    from pathlib import Path

    import yaml

    from omni.benchmark import Benchmark

    if benchmark_file.endswith(".yaml") or benchmark_file.endswith(".yml"):
        try:
            with open(benchmark_file, "r") as file:
                yaml.safe_load(file)
                benchmark = Benchmark(Path(benchmark_file))
                click.echo("Benchmark YAML file integrity check passed.")

                return benchmark

        except ValueError as e:
            click.echo(
                f"Error: Failed to parse YAML as a valid OmniBenchmark: {str(e)}.",
                err=True,
            )
            sys.exit(1)  # raise click.Exit(code=1)

        except yaml.YAMLError as e:
            click.echo(f"Error: YAML file format error: {e}.", err=True)
            sys.exit(1)  # raise click.Exit(code=1)

        except FileNotFoundError:
            click.echo(
                "Error: Benchmark YAML file not found.",
                err=True,
            )
            sys.exit(1)  # raise click.Exit(code=1)

        except Exception as e:
            click.echo(
                f"Error: An unexpected error occurred: {e}",
                err=True,
            )
            sys.exit(1)  # raise click.Exit(code=1)

    else:
        click.echo(
            "Error: Invalid benchmark input. Please provide a valid YAML file path.",
            err=True,
        )
<<<<<<< HEAD
        raise typer.Exit(code=1)
=======
        sys.exit(1)  # raise click.Exit(code=1)
>>>>>>> 3fbaf497
<|MERGE_RESOLUTION|>--- conflicted
+++ resolved
@@ -165,20 +165,6 @@
             )
             sys.exit(1)  # raise click.Exit(code=1)
         else:
-<<<<<<< HEAD
-            typer.echo(f"Running module on a dataset provided in a custom directory.")
-
-            # Validate benchmark YAML
-            benchmark = validate_benchmark(benchmark)
-
-            # Confirm workflow re-run
-            if update and not dry:
-                update_prompt = typer.confirm(
-                    "Are you sure you want to re-run the entire workflow?", abort=True
-                )
-                if not update_prompt:
-                    raise typer.Abort()
-=======
             click.echo(f"Running module on a dataset provided in a custom directory.")
             benchmark = validate_benchmark(benchmark)
 
@@ -188,7 +174,6 @@
             #     )
             #     if not update_prompt:
             #         raise click.Abort()
->>>>>>> 3fbaf497
 
             # Retrieve software backend
             software_backend = benchmark.get_benchmark_software_backend()
@@ -384,8 +369,4 @@
             "Error: Invalid benchmark input. Please provide a valid YAML file path.",
             err=True,
         )
-<<<<<<< HEAD
-        raise typer.Exit(code=1)
-=======
-        sys.exit(1)  # raise click.Exit(code=1)
->>>>>>> 3fbaf497
+        sys.exit(1)  # raise click.Exit(code=1)