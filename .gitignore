# Byte-compiled / optimized / DLL files
__pycache__/
*.py[cod]
*$py.class

# C extensions
*.so

# Distribution / packaging
.Python
build/
develop-eggs/
dist/
downloads/
eggs/
.eggs/
lib/
lib64/
parts/
sdist/
var/
wheels/
share/python-wheels/
*.egg-info/
.installed.cfg
*.egg
MANIFEST

# PyInstaller
#  Usually these files are written by a python script from a template
#  before PyInstaller builds the exe, so as to inject date/other infos into it.
*.manifest
*.spec

# Installer logs
pip-log.txt
pip-delete-this-directory.txt

# Unit test / coverage reports
htmlcov/
.tox/
.nox/
.coverage
.coverage.*
.cache
nosetests.xml
coverage.xml
*.cover
*.py,cover
.hypothesis/
.pytest_cache/
cover/

# Translations
*.mo
*.pot

# Django stuff:
*.log
local_settings.py
db.sqlite3
db.sqlite3-journal

# Flask stuff:
instance/
.webassets-cache

# Scrapy stuff:
.scrapy

# Sphinx documentation
docs/_build/

# PyBuilder
.pybuilder/
target/

# Jupyter Notebook
.ipynb_checkpoints

# IPython
profile_default/
ipython_config.py

# pyenv
#   For a library or package, you might want to ignore these files since the code is
#   intended to run in multiple environments; otherwise, check them in:
# .python-version

# pipenv
#   According to pypa/pipenv#598, it is recommended to include Pipfile.lock in version control.
#   However, in case of collaboration, if having platform-specific dependencies or dependencies
#   having no cross-platform support, pipenv may install dependencies that don't work, or not
#   install all needed dependencies.
#Pipfile.lock

# poetry
#   Similar to Pipfile.lock, it is generally recommended to include poetry.lock in version control.
#   This is especially recommended for binary packages to ensure reproducibility, and is more
#   commonly ignored for libraries.
#   https://python-poetry.org/docs/basic-usage/#commit-your-poetrylock-file-to-version-control
#poetry.lock

# pdm
#   Similar to Pipfile.lock, it is generally recommended to include pdm.lock in version control.
#pdm.lock
#   pdm stores project-wide configurations in .pdm.toml, but it is recommended to not include it
#   in version control.
#   https://pdm.fming.dev/#use-with-ide
.pdm.toml

# PEP 582; used by e.g. github.com/David-OConnor/pyflow and github.com/pdm-project/pdm
__pypackages__/

# Celery stuff
celerybeat-schedule
celerybeat.pid

# SageMath parsed files
*.sage.py

# Environments
.env
.venv
env/
venv/
ENV/
env.bak/
venv.bak/

# Spyder project settings
.spyderproject
.spyproject

# Rope project settings
.ropeproject

# mkdocs documentation
/site

# mypy
.mypy_cache/
.dmypy.json
dmypy.json

# Pyre type checker
.pyre/

# pytype static type analyzer
.pytype/

# Cython debug symbols
cython_debug/

# PyCharm
#  JetBrains specific template is maintained in a separate JetBrains.gitignore that can
#  be found at https://github.com/github/gitignore/blob/main/Global/JetBrains.gitignore
#  and can be added to the global gitignore or merged into this file.  For a more nuclear
#  option (not recommended) you can uncomment the following to ignore the entire idea folder.
#.idea/

<<<<<<< HEAD
# tildes
*~

# snakemake stuff
*/.snakemake/*
=======
# Custom omni-benchmark specific folders
out/
log/
.snakemake/
output_dag.png
Snakefile
>>>>>>> 75e2259b
<|MERGE_RESOLUTION|>--- conflicted
+++ resolved
@@ -159,17 +159,12 @@
 #  option (not recommended) you can uncomment the following to ignore the entire idea folder.
 #.idea/
 
-<<<<<<< HEAD
 # tildes
 *~
 
-# snakemake stuff
-*/.snakemake/*
-=======
 # Custom omni-benchmark specific folders
 out/
 log/
 .snakemake/
 output_dag.png
-Snakefile
->>>>>>> 75e2259b
+Snakefile