[tool.poetry]
name = "omnibenchmark"
version = "0.1.0"
description = "An tool for automated scientific benchmarking"
<<<<<<< HEAD
authors = ["almutlue <almut.lue@gmail.com>", "Izaskun Mallona <izaskun.mallona@gmail.com>"]
=======
authors = ["almutlue <almut.lue@gmail.com>", "Izaskun Mallona <izaskun.mallona@gmail.com>", "Daniel Incicau <daniel.incicau@gmail.com>"]
>>>>>>> 75e2259b
readme = "README.md"
packages = [{include = "omni"}]
homepage = "https://github.com/omnibenchmark/omni-py"
repository = "https://github.com/omnibenchmark/omni-py"
classifiers = [
    "Intended Audience :: Developers",
    "Intended Audience :: Science/Research",
    "License :: OSI Approved :: Apache Software License",
    "Operating System :: OS Independent",
    "Programming Language :: Python"
]

[tool.poetry.dependencies]
<<<<<<< HEAD
python = "^3.12" # so snmk >8 is installable
setuptools="^72.1.0"
easybuild="^4.9.2"
easybuild-easyblocks="^4.9.2"
omni-schema = {git = "https://github.com/omnibenchmark/omni-schema.git", rev = "version/0.0.2"}
typer = "^0.12.3"
# typer-slim = {version = "^0.12.3"}
# typer-cli = {version = "^0.12.3"}
=======
python = "^3.12"
typer = {extras = ["all"], version = "^0.12.3"}
>>>>>>> 75e2259b
typing-extensions = "^4.11.0"
snakemake="^8.11.6"
snakedeploy="^0.10.0"

## io start ----------------
aiohttp = "^3.9.5"
async = "^0.6.2"
tqdm = "^4.66.4"
requests = "^2.31.0"
bs4 = "^0.0.2"
lxml = "^5.2.1"
python-dateutil = "^2.9.0.post0"
minio = "^7.2.7"
python-swiftclient = { version = "^4.5.0", optional = true}
boto3 = {version = "^1.34.102", optional = true}
pre-commit = "^3.7.1"
isort = "^5.13.2"
testcontainers = "^4.5.1"
## io end -----------------

matplotlib = "3.8.0"
networkx = "^3.3"

omni-schema = {git = "https://github.com/omnibenchmark/omni-schema.git", rev = "version/0.0.2"}
snakemake = "^8.16.0"
[tool.poetry.group.dev.dependencies]
pre-commit = "^3.6.0"
black = "^23.12.0"

[tool.poetry.group.test.dependencies]
pytest-cov = "^4.1.0"
pytest-split = "^0.9.0"
pytest-xdist = "^3.6.1"
genbadge = {extras = ["coverage", "tests"], version = "^1.1.1"}
argparse = "^1.4.0"

[tool.poetry.scripts]
ob = 'omni.cli.main:cli'

[build-system]
requires = ["poetry-core"]
build-backend = "poetry.core.masonry.api"<|MERGE_RESOLUTION|>--- conflicted
+++ resolved
@@ -1,12 +1,9 @@
+
 [tool.poetry]
 name = "omnibenchmark"
 version = "0.1.0"
 description = "An tool for automated scientific benchmarking"
-<<<<<<< HEAD
 authors = ["almutlue <almut.lue@gmail.com>", "Izaskun Mallona <izaskun.mallona@gmail.com>"]
-=======
-authors = ["almutlue <almut.lue@gmail.com>", "Izaskun Mallona <izaskun.mallona@gmail.com>", "Daniel Incicau <daniel.incicau@gmail.com>"]
->>>>>>> 75e2259b
 readme = "README.md"
 packages = [{include = "omni"}]
 homepage = "https://github.com/omnibenchmark/omni-py"
@@ -20,7 +17,6 @@
 ]
 
 [tool.poetry.dependencies]
-<<<<<<< HEAD
 python = "^3.12" # so snmk >8 is installable
 setuptools="^72.1.0"
 easybuild="^4.9.2"
@@ -29,10 +25,33 @@
 typer = "^0.12.3"
 # typer-slim = {version = "^0.12.3"}
 # typer-cli = {version = "^0.12.3"}
-=======
-python = "^3.12"
-typer = {extras = ["all"], version = "^0.12.3"}
->>>>>>> 75e2259b
+typing-extensions = "^4.11.0"
+snakemake="^8.11.6"
+snakedeploy="^0.10.0"
+
+## io start ----------------
+aiohttp = "^3.9.5"
+async = "^0.6.2"
+tqdm = "^4.66.4"
+requests = "^2.31.0"
+bs4 = "^0.0.2"
+lxml = "^5.2.1"
+python-dateutil = "^2.9.0.post0"
+minio = "^7.2.7"
+python-swiftclient = { version = "^4.5.0", optional = true}
+boto3 = {version = "^1.34.102", optional = true}
+pre-commit = "^3.7.1"
+isort = "^5.13.2"
+testcontainers = "^4.5.1"
+
+[tool.poetry.dependencies]
+python = "^3.12" # so snmk >8 is installable
+setuptools="^72.1.0"
+easybuild="^4.9.2"
+easybuild-easyblocks="^4.9.2"
+omni-schema = {git = "https://github.com/omnibenchmark/omni-schema.git", rev = "version/0.0.2"}
+typer = "^0.12.3"
+
 typing-extensions = "^4.11.0"
 snakemake="^8.11.6"
 snakedeploy="^0.10.0"
@@ -58,6 +77,7 @@
 
 omni-schema = {git = "https://github.com/omnibenchmark/omni-schema.git", rev = "version/0.0.2"}
 snakemake = "^8.16.0"
+
 [tool.poetry.group.dev.dependencies]
 pre-commit = "^3.6.0"
 black = "^23.12.0"
@@ -74,4 +94,21 @@
 
 [build-system]
 requires = ["poetry-core"]
+build-backend = "poetry.core.masonry.api"## io end -----------------
+
+[tool.poetry.group.dev.dependencies]
+pre-commit = "^3.6.0"
+black = "^23.12.0"
+
+[tool.poetry.group.test.dependencies]
+pytest-cov = "^4.1.0"
+pytest-split = "^0.9.0"
+pytest-xdist = "^3.6.1"
+genbadge = {extras = ["coverage", "tests"], version = "^1.1.1"}
+
+[tool.poetry.scripts]
+ob = 'omni.cli.main:cli'
+
+[build-system]
+requires = ["poetry-core"]
 build-backend = "poetry.core.masonry.api"